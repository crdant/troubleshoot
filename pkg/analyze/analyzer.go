--- conflicted
+++ resolved
@@ -110,397 +110,6 @@
 		return nil, errors.New("nil analyzer")
 	}
 
-<<<<<<< HEAD
-	if analyzer.ClusterVersion != nil {
-		isExcluded, err := isExcluded(analyzer.ClusterVersion.Exclude)
-		if err != nil {
-			return nil, err
-		}
-		if isExcluded {
-			return nil, nil
-		}
-		result, err := analyzeClusterVersion(analyzer.ClusterVersion, getFile)
-		if err != nil {
-			return nil, err
-		}
-		result.Strict = analyzer.ClusterVersion.Strict.BoolOrDefaultFalse()
-		return []*AnalyzeResult{result}, nil
-	}
-	if analyzer.StorageClass != nil {
-		isExcluded, err := isExcluded(analyzer.StorageClass.Exclude)
-		if err != nil {
-			return nil, err
-		}
-		if isExcluded {
-			return nil, nil
-		}
-		result, err := analyzeStorageClass(analyzer.StorageClass, getFile)
-		if err != nil {
-			return nil, err
-		}
-		result.Strict = analyzer.StorageClass.Strict.BoolOrDefaultFalse()
-		return []*AnalyzeResult{result}, nil
-	}
-	if analyzer.CustomResourceDefinition != nil {
-		isExcluded, err := isExcluded(analyzer.CustomResourceDefinition.Exclude)
-		if err != nil {
-			return nil, err
-		}
-		if isExcluded {
-			return nil, nil
-		}
-		result, err := analyzeCustomResourceDefinition(analyzer.CustomResourceDefinition, getFile)
-		if err != nil {
-			return nil, err
-		}
-		result.Strict = analyzer.CustomResourceDefinition.Strict.BoolOrDefaultFalse()
-		return []*AnalyzeResult{result}, nil
-	}
-	if analyzer.Ingress != nil {
-		isExcluded, err := isExcluded(analyzer.Ingress.Exclude)
-		if err != nil {
-			return nil, err
-		}
-		if isExcluded {
-			return nil, nil
-		}
-		result, err := analyzeIngress(analyzer.Ingress, getFile)
-		if err != nil {
-			return nil, err
-		}
-		result.Strict = analyzer.Ingress.Strict.BoolOrDefaultFalse()
-		return []*AnalyzeResult{result}, nil
-	}
-	if analyzer.Secret != nil {
-		isExcluded, err := isExcluded(analyzer.Secret.Exclude)
-		if err != nil {
-			return nil, err
-		}
-		if isExcluded {
-			return nil, nil
-		}
-		result, err := analyzeSecret(analyzer.Secret, getFile)
-		if err != nil {
-			return nil, err
-		}
-		result.Strict = analyzer.Secret.Strict.BoolOrDefaultFalse()
-		return []*AnalyzeResult{result}, nil
-	}
-	if analyzer.ConfigMap != nil {
-		isExcluded, err := isExcluded(analyzer.ConfigMap.Exclude)
-		if err != nil {
-			return nil, err
-		}
-		if isExcluded {
-			return nil, nil
-		}
-		result, err := analyzeConfigMap(analyzer.ConfigMap, getFile)
-		if err != nil {
-			return nil, err
-		}
-		result.Strict = analyzer.ConfigMap.Strict.BoolOrDefaultFalse()
-		return []*AnalyzeResult{result}, nil
-	}
-	if analyzer.ImagePullSecret != nil {
-		isExcluded, err := isExcluded(analyzer.ImagePullSecret.Exclude)
-		if err != nil {
-			return nil, err
-		}
-		if isExcluded {
-			return nil, nil
-		}
-		result, err := analyzeImagePullSecret(analyzer.ImagePullSecret, findFiles)
-		if err != nil {
-			return nil, err
-		}
-		result.Strict = analyzer.ImagePullSecret.Strict.BoolOrDefaultFalse()
-		return []*AnalyzeResult{result}, nil
-	}
-	if analyzer.DeploymentStatus != nil {
-		isExcluded, err := isExcluded(analyzer.DeploymentStatus.Exclude)
-		if err != nil {
-			return nil, err
-		}
-		if isExcluded {
-			return nil, nil
-		}
-		results, err := analyzeDeploymentStatus(analyzer.DeploymentStatus, findFiles)
-		if err != nil {
-			return nil, err
-		}
-		for i := range results {
-			results[i].Strict = analyzer.DeploymentStatus.Strict.BoolOrDefaultFalse()
-		}
-		return results, nil
-	}
-	if analyzer.ClusterResource != nil {
-		isExcluded, err := isExcluded(analyzer.ClusterResource.Exclude)
-		if err != nil {
-			return nil, err
-		}
-		if isExcluded {
-			return nil, nil
-		}
-		result, err := analyzeResource(analyzer.ClusterResource, getFile)
-		if err != nil {
-			return nil, err
-		}
-		return []*AnalyzeResult{result}, nil
-	}
-	if analyzer.StatefulsetStatus != nil {
-		isExcluded, err := isExcluded(analyzer.StatefulsetStatus.Exclude)
-		if err != nil {
-			return nil, err
-		}
-		if isExcluded {
-			return nil, nil
-		}
-		results, err := analyzeStatefulsetStatus(analyzer.StatefulsetStatus, findFiles)
-		if err != nil {
-			return nil, err
-		}
-		for i := range results {
-			results[i].Strict = analyzer.StatefulsetStatus.Strict.BoolOrDefaultFalse()
-		}
-		return results, nil
-	}
-	if analyzer.JobStatus != nil {
-		isExcluded, err := isExcluded(analyzer.JobStatus.Exclude)
-		if err != nil {
-			return nil, err
-		}
-		if isExcluded {
-			return nil, nil
-		}
-		results, err := analyzeJobStatus(analyzer.JobStatus, findFiles)
-		if err != nil {
-			return nil, err
-		}
-		for i := range results {
-			results[i].Strict = analyzer.JobStatus.Strict.BoolOrDefaultFalse()
-		}
-		return results, nil
-	}
-	if analyzer.ReplicaSetStatus != nil {
-		isExcluded, err := isExcluded(analyzer.ReplicaSetStatus.Exclude)
-		if err != nil {
-			return nil, err
-		}
-		if isExcluded {
-			return nil, nil
-		}
-		results, err := analyzeReplicaSetStatus(analyzer.ReplicaSetStatus, findFiles)
-		if err != nil {
-			return nil, err
-		}
-		for i := range results {
-			results[i].Strict = analyzer.ReplicaSetStatus.Strict.BoolOrDefaultFalse()
-		}
-		return results, nil
-	}
-	if analyzer.ClusterPodStatuses != nil {
-		isExcluded, err := isExcluded(analyzer.ClusterPodStatuses.Exclude)
-		if err != nil {
-			return nil, err
-		}
-		if isExcluded {
-			return nil, nil
-		}
-		results, err := clusterPodStatuses(analyzer.ClusterPodStatuses, findFiles)
-		if err != nil {
-			return nil, err
-		}
-		for i := range results {
-			results[i].Strict = analyzer.ClusterPodStatuses.Strict.BoolOrDefaultFalse()
-		}
-		return results, nil
-	}
-	if analyzer.ContainerRuntime != nil {
-		isExcluded, err := isExcluded(analyzer.ContainerRuntime.Exclude)
-		if err != nil {
-			return nil, err
-		}
-		if isExcluded {
-			return nil, nil
-		}
-		result, err := analyzeContainerRuntime(analyzer.ContainerRuntime, getFile)
-		if err != nil {
-			return nil, err
-		}
-		result.Strict = analyzer.ContainerRuntime.Strict.BoolOrDefaultFalse()
-		return []*AnalyzeResult{result}, nil
-	}
-	if analyzer.Distribution != nil {
-		isExcluded, err := isExcluded(analyzer.Distribution.Exclude)
-		if err != nil {
-			return nil, err
-		}
-		if isExcluded {
-			return nil, nil
-		}
-		result, err := analyzeDistribution(analyzer.Distribution, getFile)
-		if err != nil {
-			return nil, err
-		}
-		result.Strict = analyzer.Distribution.Strict.BoolOrDefaultFalse()
-		return []*AnalyzeResult{result}, nil
-	}
-	if analyzer.NodeResources != nil {
-		isExcluded, err := isExcluded(analyzer.NodeResources.Exclude)
-		if err != nil {
-			return nil, err
-		}
-		if isExcluded {
-			return nil, nil
-		}
-		result, err := analyzeNodeResources(analyzer.NodeResources, getFile)
-		if err != nil {
-			return nil, err
-		}
-		result.Strict = analyzer.NodeResources.Strict.BoolOrDefaultFalse()
-		return []*AnalyzeResult{result}, nil
-	}
-	if analyzer.TextAnalyze != nil {
-		isExcluded, err := isExcluded(analyzer.TextAnalyze.Exclude)
-		if err != nil {
-			return nil, err
-		}
-		if isExcluded {
-			return nil, nil
-		}
-		results, err := analyzeTextAnalyze(analyzer.TextAnalyze, findFiles)
-		if err != nil {
-			return nil, err
-		}
-		for i := range results {
-			results[i].Strict = analyzer.TextAnalyze.Strict.BoolOrDefaultFalse()
-		}
-		return results, nil
-	}
-	if analyzer.YamlCompare != nil {
-		isExcluded, err := isExcluded(analyzer.YamlCompare.Exclude)
-		if err != nil {
-			return nil, err
-		}
-		if isExcluded {
-			return nil, nil
-		}
-		result, err := analyzeYamlCompare(analyzer.YamlCompare, getFile)
-		if err != nil {
-			return nil, err
-		}
-		result.Strict = analyzer.YamlCompare.Strict.BoolOrDefaultFalse()
-		return []*AnalyzeResult{result}, nil
-	}
-	if analyzer.JsonCompare != nil {
-		isExcluded, err := isExcluded(analyzer.JsonCompare.Exclude)
-		if err != nil {
-			return nil, err
-		}
-		if isExcluded {
-			return nil, nil
-		}
-		result, err := analyzeJsonCompare(analyzer.JsonCompare, getFile)
-		if err != nil {
-			return nil, err
-		}
-		result.Strict = analyzer.JsonCompare.Strict.BoolOrDefaultFalse()
-		return []*AnalyzeResult{result}, nil
-	}
-	if analyzer.Postgres != nil {
-		isExcluded, err := isExcluded(analyzer.Postgres.Exclude)
-		if err != nil {
-			return nil, err
-		}
-		if isExcluded {
-			return nil, nil
-		}
-		result, err := analyzePostgres(analyzer.Postgres, getFile)
-		if err != nil {
-			return nil, err
-		}
-		result.Strict = analyzer.Postgres.Strict.BoolOrDefaultFalse()
-		return []*AnalyzeResult{result}, nil
-	}
-	if analyzer.Mssql != nil {
-		isExcluded, err := isExcluded(analyzer.Mssql.Exclude)
-		if err != nil {
-			return nil, err
-		}
-		if isExcluded {
-			return nil, nil
-		}
-		result, err := analyzeMssql(analyzer.Mssql, getFile)
-		if err != nil {
-			return nil, err
-		}
-		result.Strict = analyzer.Mssql.Strict.BoolOrDefaultFalse()
-		return []*AnalyzeResult{result}, nil
-	}
-	if analyzer.Mysql != nil {
-		isExcluded, err := isExcluded(analyzer.Mysql.Exclude)
-		if err != nil {
-			return nil, err
-		}
-		if isExcluded {
-			return nil, nil
-		}
-		result, err := analyzeMysql(analyzer.Mysql, getFile)
-		if err != nil {
-			return nil, err
-		}
-		result.Strict = analyzer.Mysql.Strict.BoolOrDefaultFalse()
-		return []*AnalyzeResult{result}, nil
-	}
-	if analyzer.Redis != nil {
-		isExcluded, err := isExcluded(analyzer.Redis.Exclude)
-		if err != nil {
-			return nil, err
-		}
-		if isExcluded {
-			return nil, nil
-		}
-		result, err := analyzeRedis(analyzer.Redis, getFile)
-		if err != nil {
-			return nil, err
-		}
-		result.Strict = analyzer.Redis.Strict.BoolOrDefaultFalse()
-		return []*AnalyzeResult{result}, nil
-	}
-	if analyzer.CephStatus != nil {
-		isExcluded, err := isExcluded(analyzer.CephStatus.Exclude)
-		if err != nil {
-			return nil, err
-		}
-		if isExcluded {
-			return nil, nil
-		}
-		result, err := cephStatus(analyzer.CephStatus, getFile)
-		if err != nil {
-			return nil, err
-		}
-		if result != nil {
-			result.Strict = analyzer.CephStatus.Strict.BoolOrDefaultFalse()
-		}
-		return []*AnalyzeResult{result}, nil
-	}
-	if analyzer.Longhorn != nil {
-		isExcluded, err := isExcluded(analyzer.Longhorn.Exclude)
-		if err != nil {
-			return nil, err
-		}
-		if isExcluded {
-			return nil, nil
-		}
-		results, err := longhorn(analyzer.Longhorn, getFile, findFiles)
-		if err != nil {
-			return nil, err
-		}
-		for i := range results {
-			results[i].Strict = analyzer.Longhorn.Strict.BoolOrDefaultFalse()
-		}
-		return results, nil
-=======
 	analyzerInst := getAnalyzer(analyzer)
 	if analyzerInst == nil {
 		return []*AnalyzeResult{{
@@ -508,7 +117,6 @@
 			Title:   "nonexistent analyzer",
 			Message: "Analyzer not found",
 		}}, nil
->>>>>>> 26d176a9
 	}
 
 	_, span := otel.Tracer(constants.LIB_TRACER_NAME).Start(ctx, analyzerInst.Title())
